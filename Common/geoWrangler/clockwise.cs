<<<<<<< HEAD
﻿using ClipperLib;
=======
﻿using Clipper2Lib;
>>>>>>> 3a505c6a
using geoLib;
using System;
using System.Collections.Generic;
using System.Linq;

namespace geoWrangler;

using Path = List<Point64>;
using Paths = List<List<Point64>>;

public static partial class GeoWrangler
{
    public static List<GeoLibPointF[]> xySequence(List<GeoLibPointF[]> source, bool useMidPoint = false)
    {
        return pXYSequence(source, useMidPoint);
    }

    private static List<GeoLibPointF[]> pXYSequence(List<GeoLibPointF[]> source, bool useMidPoint)
    {
        int sourceCount = source.Count;

        List<GeoLibPointF> sortPoints = new();

        for (int i = 0; i < sourceCount; i++)
        {
            switch (useMidPoint)
            {
                case true:
                    sortPoints.Add(midPoint(source[i]));
                    break;
                default:
                    sortPoints.Add(new GeoLibPointF(source[i][0]));
                    break;
            }

            sortPoints[i].tag = i; // track our original poly for this midpoint through the re-order
        }

        sortPoints = sortPoints.OrderBy(p => p.X).ThenBy(p => p.Y).ToList();

        List<GeoLibPointF[]> ret = new();

        for (int i = 0; i < sourceCount; i++)
        {
            ret.Add(source[sortPoints[i].tag].ToArray());
        }

        return ret;
    }

    public static List<GeoLibPoint[]> xySequence(List<GeoLibPoint[]> source, bool useMidPoint = false)
    {
        return pXYSequence(source, useMidPoint);
    }

    private static List<GeoLibPoint[]> pXYSequence(List<GeoLibPoint[]> source, bool useMidPoint)
    {
        int sourceCount = source.Count;

        List<GeoLibPointF> sortPoints = new();

        for (int i = 0; i < sourceCount; i++)
        {
            switch (useMidPoint)
            {
                case true:
                    sortPoints.Add(midPoint(source[i]));
                    break;
                default:
                    sortPoints.Add(new GeoLibPointF(source[i][0]));
                    break;
            }

            sortPoints[i].tag = i; // track our original poly for this midpoint through the re-order
        }

        sortPoints = sortPoints.OrderBy(p => p.X).ThenBy(p => p.Y).ToList();

        List<GeoLibPoint[]> ret = new();

        for (int i = 0; i < sourceCount; i++)
        {
            ret.Add(source[sortPoints[i].tag].ToArray());
        }

        return ret;
    }

    public static List<GeoLibPointF[]> clockwiseSequence(List<GeoLibPointF[]> source)
    {
        return pClockwiseSequence(source);
    }

    private static List<GeoLibPointF[]> pClockwiseSequence(List<GeoLibPointF[]> source)
    {
        int sourceCount = source.Count;
        GeoLibPointF[] midPoints = new GeoLibPointF[sourceCount];

        for (int i = 0; i < sourceCount; i++)
        {
            midPoints[i] = midPoint(source[i]);
        }

        GeoLibPointF[] reorderedMidPoints = pClockwise(midPoints);

        // Position in array is new polygon; value is old index.
        int[] newOrder = new int[source.Count];
        for (int i = 0; i < sourceCount; i++)
        {
            for (int j = 0; j < sourceCount; j++)
            {
                if (!(Math.Abs(reorderedMidPoints[i].X - midPoints[j].X) <= double.Epsilon) ||
                    !(Math.Abs(reorderedMidPoints[i].Y - midPoints[j].Y) <= double.Epsilon))
                {
                    continue;
                }

                newOrder[i] = j;
                break;
            }
        }

        List<GeoLibPointF[]> ret = new();
        for (int i = 0; i < sourceCount; i++)
        {
            ret.Add(source[newOrder[i]].ToArray());
        }

        return ret;
    }

    public static List<GeoLibPoint[]> clockwiseSequence(List<GeoLibPoint[]> source)
    {
        return pClockwiseSequence(source);
    }

    private static List<GeoLibPoint[]> pClockwiseSequence(List<GeoLibPoint[]> source)
    {
        int sourceCount = source.Count;
        GeoLibPointF[] midPoints = new GeoLibPointF[sourceCount];

        for (int i = 0; i < sourceCount; i++)
        {
            midPoints[i] = midPoint(source[i]);
        }

        GeoLibPointF[] reorderedMidPoints = pClockwise(midPoints);

        // Position in array is new polygon; value is old index.
        int[] newOrder = new int[source.Count];
        for (int i = 0; i < sourceCount; i++)
        {
            for (int j = 0; j < sourceCount; j++)
            {
                if (!(Math.Abs(reorderedMidPoints[i].X - midPoints[j].X) <= double.Epsilon) ||
                    !(Math.Abs(reorderedMidPoints[i].Y - midPoints[j].Y) <= double.Epsilon))
                {
                    continue;
                }

                newOrder[i] = j;
                break;
            }
        }

        List<GeoLibPoint[]> ret = new();
        for (int i = 0; i < sourceCount; i++)
        {
            ret.Add(source[newOrder[i]].ToArray());
        }

        return ret;
    }

    public static GeoLibPoint[] clockwise(GeoLibPoint[] points)
    {
        return pClockwise(points);
    }

    private static GeoLibPoint[] pClockwise(GeoLibPoint[] points)
    {
        if (!pIsClockwise(points))
        {
            Array.Reverse(points);
        }

        return points;
    }

    public static GeoLibPointF[] clockwise(GeoLibPointF[] iPoints)
    {
        return pClockwise(iPoints);
    }

    private static GeoLibPointF[] pClockwise(GeoLibPointF[] iPoints)
    {
        if (!pIsClockwise(iPoints))
        {
            Array.Reverse(iPoints);
        }

        return iPoints;
    }

    public static Paths clockwise(Paths source)
    {
        return source.Select(t => pClockwise(t.ToList())).ToList();
    }

    public static Path clockwise(Path iPoints)
    {
        return pClockwise(iPoints);
    }

    private static Path pClockwise(Path iPoints)
    {
        if (!pIsClockwise(iPoints))
        {
            Array.Reverse(iPoints.ToArray());
        }

        return iPoints;
    }
}<|MERGE_RESOLUTION|>--- conflicted
+++ resolved
@@ -1,8 +1,4 @@
-<<<<<<< HEAD
-﻿using ClipperLib;
-=======
 ﻿using Clipper2Lib;
->>>>>>> 3a505c6a
 using geoLib;
 using System;
 using System.Collections.Generic;
