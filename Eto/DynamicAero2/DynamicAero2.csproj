<Project Sdk="Microsoft.NET.Sdk.WindowsDesktop">

  <PropertyGroup>
    <TargetFramework>netcoreapp3.1</TargetFramework>
    <UseWPF>True</UseWPF>
  </PropertyGroup>

  <ItemGroup>
<<<<<<< HEAD
    <PackageReference Include="Eto.Forms" Version="2.6.1" />
    <PackageReference Include="Eto.Platform.Wpf" Version="2.6.1" />
    <PackageReference Include="Extended.Wpf.Toolkit" Version="3.6.0" />
  </ItemGroup>
  
=======
    <PackageReference Include="Eto.Platform.Wpf" Version="2.7.0" />
    <PackageReference Include="Extended.Wpf.Toolkit" Version="3.6.0" />
  </ItemGroup>

>>>>>>> 3a505c6a
  <ItemGroup>
    <Page Update="Brushes\Light.xaml">
      <SubType>Designer</SubType>
    </Page>
    <Page Update="Brushes\Material\LightColors.xaml">
      <SubType>Designer</SubType>
    </Page>
  </ItemGroup>

</Project><|MERGE_RESOLUTION|>--- conflicted
+++ resolved
@@ -6,18 +6,10 @@
   </PropertyGroup>
 
   <ItemGroup>
-<<<<<<< HEAD
-    <PackageReference Include="Eto.Forms" Version="2.6.1" />
-    <PackageReference Include="Eto.Platform.Wpf" Version="2.6.1" />
-    <PackageReference Include="Extended.Wpf.Toolkit" Version="3.6.0" />
-  </ItemGroup>
-  
-=======
     <PackageReference Include="Eto.Platform.Wpf" Version="2.7.0" />
     <PackageReference Include="Extended.Wpf.Toolkit" Version="3.6.0" />
   </ItemGroup>
 
->>>>>>> 3a505c6a
   <ItemGroup>
     <Page Update="Brushes\Light.xaml">
       <SubType>Designer</SubType>
