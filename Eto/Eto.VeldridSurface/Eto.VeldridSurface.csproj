--- conflicted
+++ resolved
@@ -23,11 +23,7 @@
   </ItemGroup>
   
   <ItemGroup>
-<<<<<<< HEAD
-    <PackageReference Include="Eto.Forms" Version="2.6.1" />
-=======
     <PackageReference Include="Eto.Forms" Version="2.7.0" />
->>>>>>> 3a505c6a
     <PackageReference Include="Eto.Veldrid" Version="0.1.0" />
     <PackageReference Include="Unofficial.LibTessDotNet" Version="2.0.2" />
     <PackageReference Include="Veldrid" Version="4.9.0-beta1" />
