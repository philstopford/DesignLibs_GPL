--- conflicted
+++ resolved
@@ -8,11 +8,7 @@
 
   <ItemGroup>
     <PackageReference Include="Eto.OpenTK.Mac64" Version="0.1.2" />
-<<<<<<< HEAD
-    <PackageReference Include="Eto.Platform.Mac64" Version="2.6.1" />
-=======
     <PackageReference Include="Eto.Platform.Mac64" Version="2.7.0" />
->>>>>>> 3a505c6a
   </ItemGroup>
 
   <PropertyGroup Condition="'$(Configuration)|$(Platform)'=='Release|AnyCPU'">
