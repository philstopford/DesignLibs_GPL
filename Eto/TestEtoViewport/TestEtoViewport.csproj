--- conflicted
+++ resolved
@@ -16,11 +16,7 @@
   </PropertyGroup>
 
   <ItemGroup>
-<<<<<<< HEAD
-    <PackageReference Include="Eto.Forms" Version="2.6.1" />
-=======
     <PackageReference Include="Eto.Forms" Version="2.7.0" />
->>>>>>> 3a505c6a
     <PackageReference Include="Eto.OpenTK" Version="0.1.2" />
     <PackageReference Include="Eto.Veldrid" Version="0.1.0" />
     <PackageReference Include="Microsoft.CodeAnalysis.FxCopAnalyzers" Version="3.3.2">
