<Project Sdk="Microsoft.NET.Sdk">

  <PropertyGroup>
    <TargetFramework>net6.0</TargetFramework>
    <Configurations>Debug;Release</Configurations>
    <ReleaseVersion>0.24</ReleaseVersion>
  </PropertyGroup>

  <PropertyGroup>
    <LangVersion>10</LangVersion>

  </PropertyGroup>

  <ItemGroup>
<<<<<<< HEAD
    <PackageReference Include="Eto.Forms" Version="2.6.1" />
=======
    <PackageReference Include="Eto.Forms" Version="2.7.0" />
>>>>>>> 3a505c6a
  </ItemGroup>

</Project><|MERGE_RESOLUTION|>--- conflicted
+++ resolved
@@ -12,11 +12,7 @@
   </PropertyGroup>
 
   <ItemGroup>
-<<<<<<< HEAD
-    <PackageReference Include="Eto.Forms" Version="2.6.1" />
-=======
     <PackageReference Include="Eto.Forms" Version="2.7.0" />
->>>>>>> 3a505c6a
   </ItemGroup>
 
 </Project>