<Project Sdk="Microsoft.NET.Sdk">

  <PropertyGroup>
    <TargetFramework>net6.0</TargetFramework>
    <Configurations>Debug;Release</Configurations>
  </PropertyGroup>

  <ItemGroup>
<<<<<<< HEAD
    <PackageReference Include="Eto.Forms" Version="2.6.1" />
=======
    <PackageReference Include="Eto.Forms" Version="2.7.0" />
>>>>>>> 3a505c6a
    <PackageReference Include="Eto.OpenTK" Version="0.1.2" />
    <PackageReference Include="OpenTK" Version="3.2.0" />
  </ItemGroup>

  <ItemGroup>
    <ProjectReference Include="..\..\Common\LibTessDotNet\LibTessDotNet.csproj" />
  </ItemGroup>

</Project><|MERGE_RESOLUTION|>--- conflicted
+++ resolved
@@ -6,11 +6,7 @@
   </PropertyGroup>
 
   <ItemGroup>
-<<<<<<< HEAD
-    <PackageReference Include="Eto.Forms" Version="2.6.1" />
-=======
     <PackageReference Include="Eto.Forms" Version="2.7.0" />
->>>>>>> 3a505c6a
     <PackageReference Include="Eto.OpenTK" Version="0.1.2" />
     <PackageReference Include="OpenTK" Version="3.2.0" />
   </ItemGroup>
